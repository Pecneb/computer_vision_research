--- conflicted
+++ resolved
@@ -31,13 +31,8 @@
 from historyClass import Detection
 from darknet import bbox2points, class_colors
 from deepsortTracking import initTrackerMetric, getTracker, updateHistory
-<<<<<<< HEAD
 from predict import draw_history, predictLinear, draw_predictions, predictMixed, predictPoly 
 import yolov7api
-=======
-from predict import draw_history, predictLinear, draw_predictions, predictMixed, predictPoly, predictThread 
-from concurrent.futures import ThreadPoolExecutor
->>>>>>> 35efa148
 
 def parseArgs():
     """Function for Parsing Arguments
@@ -111,13 +106,8 @@
                         colors[detection.cls], 2)
 
 # global var for adjusting stored history length
-<<<<<<< HEAD
 HISTORY_DEPTH = 60 
 FUTUREPRED = 120
-=======
-HISTORY_DEPTH = 100 
-FUTUREPRED = 100 
->>>>>>> 35efa148
 
 def main():
     args = parseArgs()
